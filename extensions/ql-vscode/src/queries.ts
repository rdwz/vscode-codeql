import * as path from 'path';
import * as tmp from 'tmp';
import * as vscode from 'vscode';
<<<<<<< HEAD
import { ProgressLocation, window as Window, workspace } from 'vscode';
import * as compilation from '../gen/compilation_server_protocol_pb';
import { ProgressUpdate } from '../gen/core_messages_protocol_pb';
import * as evaluation from '../gen/evaluation_server_protocol_pb';
import { DatabaseItem } from './databases';
=======
import { ExtensionContext, ProgressLocation, window as Window, workspace } from 'vscode';
import { DatabaseManager, DatabaseItem } from './databases';
>>>>>>> ffb22cf0
import * as qsClient from './queryserver-client';
import { QLConfiguration } from './config';
import { DatabaseInfo } from './interface-types';
import * as messages from './messages';

/**
 * queries.ts
 * -------------
 *
 * Compiling and running QL queries.
 */

// XXX: Tmp directory should be configuarble.
export const tmpDir = tmp.dirSync({ prefix: 'queries_', keep: false, unsafeCleanup: true });
export const tmpDirDisposal = {
  dispose: () => {
    tmpDir.removeCallback();
  }
};

let queryCounter = 0;

/**
 * A collection of evaluation-time information about a query,
 * including the query itself, and where we have decided to put
 * temporary files associated with it, such as the compiled query
 * output and results.
 */
class QueryInfo {
  program: messages.QlProgram;
  quickEvalPosition?: messages.Position;
  compiledQueryPath: string;
  resultsPath: string;
  dbItem: DatabaseItem;
  db: vscode.Uri; // guarantee the existence of a well-defined db dir at this point

  constructor(program: messages.QlProgram, dbItem: DatabaseItem, quickEvalPosition?: messages.Position) {
    this.program = program;
    this.quickEvalPosition = quickEvalPosition;
    this.compiledQueryPath = path.join(tmpDir.name, `compiledQuery${queryCounter}.qlo`);
    this.resultsPath = path.join(tmpDir.name, `results${queryCounter}.bqrs`);
    if (dbItem.contents === undefined) {
      throw new Error('Can\'t run query on invalid snapshot.');
    }
    this.db = dbItem.contents.databaseUri;
    this.dbItem = dbItem;
    queryCounter++;
  }

  async run(
    qs: qsClient.Server,
  ): Promise<messages.EvaluationResult> {
    let result: messages.EvaluationResult | null = null;

    const callbackId = qs.registerCallback(res => { result = res });

    const queryToRun: messages.QueryToRun = {
      resultsPath: this.resultsPath,
      qlo: vscode.Uri.file(this.compiledQueryPath).toString(),
      allowUnknownTemplates: true,
      id: callbackId,
      timeoutSecs: 1000, // XXX timeout should be configurable
    }
    const db: messages.Database = {
      dbDir: this.db.fsPath,
      workingSet: 'default'
    }
    const params: messages.EvaluateQueriesParams = {
      db,
      evaluateId: callbackId,
      queries: [queryToRun],
      stopOnError: false,
      useSequenceHint: false
    }
    try {
      await withProgress({
        location: ProgressLocation.Notification,
        title: "Running Query",
        cancellable: false,
      }, (progress, token) => {
        return qs.sendRequest(messages.runQueries, params, token, progress)
      });
    } finally {
      qs.unRegisterCallback(callbackId);
    }
    return result || { evaluationTime: 0, message: "No result from server", queryId: -1, runId: callbackId, resultType: messages.QueryResultType.OTHER_ERROR };
  }

  async compileAndRun(
    qs: qsClient.Server,
  ): Promise<messages.EvaluationResult> {
    let compiled: messages.CheckQueryResult;
    try {
      const params: messages.CompileQueryParams = {
        compilationOptions: {
          computeNoLocationUrls: true,
          failOnWarnings: false,
          fastCompilation: false,
          includeDilInQlo: true,
          localChecking: false,
          noComputeGetUrl: false,
          noComputeToString: false,
        },
        queryToCheck: this.program,
        resultPath: this.compiledQueryPath,
        target: { query: {} }
      };


      compiled = await withProgress({
        location: ProgressLocation.Notification,
        title: "Compiling Query",
        cancellable: false,
      }, (progress, token) => {
        return qs.sendRequest(messages.compileQuery, params, token, progress);
      });
    } finally {
      qs.log(" - - - COMPILATION DONE - - - ");
    }

    const errors = (compiled.messages || []).filter(msg => msg.severity == 0);
    if (errors.length == 0) {
      return await this.run(qs);
    }
    else {
      errors.forEach(err =>
        Window.showErrorMessage(err.message || "[no error message available]")
      );
      return {
        evaluationTime: 0,
        resultType: messages.QueryResultType.OTHER_ERROR,
        queryId: 0,
        runId: 0,
        message: "Query had compilation errors"
      }
    }
  }
}

export interface EvaluationInfo {
  query: QueryInfo;
  result: messages.EvaluationResult;
  database: DatabaseInfo;
}

/**
 * Start the query server.
 */
export function spawnQueryServer(config: QLConfiguration): qsClient.Server | undefined {
  //TODO: Handle configuration changes, query server crashes, etc.
  const semmleDist = config.qlDistributionPath;
  if (semmleDist) {
    const outputChannel = Window.createOutputChannel('QL Query Server');
    outputChannel.append("starting jsonrpc query server\n");
    const server = new qsClient.Server(config.configData, {
      logger: s => outputChannel.append(s + "\n"),
    });
    outputChannel.append("query server started on pid:" + server.getPid() + "\n");
    return server;
  } else {
    return undefined;
  }
}

/**
 * This mediates between the kind of progress callbacks we want to
 * write (where we *set* current progress position and give
 * `maxSteps`) and the kind vscode progress api expects us to write
 * (which increment progress by a certain amount out of 100%)
 */
function withProgress<R>(
  options: vscode.ProgressOptions,
  task: (
    progress: (p: messages.ProgressMessage) => void,
    token: vscode.CancellationToken
  ) => Thenable<R>
): Thenable<R> {
  let progressAchieved = 0;
  return Window.withProgress(options,
    (progress, token) => {
      return task(p => {
        const { message, step, maxStep } = p;
        const increment = 100 * (step - progressAchieved) / maxStep;
        progressAchieved = step;
        progress.report({ message, increment });
      }, token);
    });
}

export async function clearCacheInDatabase(qs: qsClient.Server, dbItem: DatabaseItem):
  Promise<messages.ClearCacheResult> {
  if (dbItem.contents === undefined) {
    throw new Error('Can\'t run query on invalid snapshot.');
  }

  const db: messages.Database = {
    dbDir: dbItem.contents.databaseUri.fsPath,
    workingSet: 'default',
  };

  const params: messages.ClearCacheParams = {
    dryRun: false,
    db,
  };

  return withProgress({
    location: ProgressLocation.Notification,
    title: "Clearing Cache",
    cancellable: false,
  }, (progress, token) =>
      qs.sendRequest(messages.clearCache, params, token, progress)
  );
}

export async function compileAndRunQueryAgainstDatabase(
  qs: qsClient.Server,
  db: DatabaseItem,
  quickEval?: boolean
): Promise<EvaluationInfo> {
  const config = workspace.getConfiguration('ql');
  const root = workspace.rootPath;
  const editor = Window.activeTextEditor;
  if (root == undefined) {
    throw new Error('Can\'t run query with undefined workspace');
  }
  if (editor == undefined) {
    throw new Error('Can\'t run query without an active editor');
  }
  const qlProgram: messages.QlProgram = {
    libraryPath: config.projects['.'].libraryPath.map(lp => path.join(root, lp)),
    dbschemePath: path.join(root, config.projects['.'].dbScheme),
    queryPath: editor.document.fileName
  };
  let quickEvalPosition: messages.Position | undefined;
  if (quickEval) {
    const pos = editor.selection.anchor;
    const posEnd = editor.selection.active;
    // Convert from 0-based to 1-based line and column numbers.
    quickEvalPosition = {
      fileName: editor.document.fileName,
      line: pos.line + 1, column: pos.character + 1,
      endLine: posEnd.line + 1, endColumn: posEnd.character + 1
    }
  }

  const query = new QueryInfo(qlProgram, db, quickEvalPosition);
  return {
    query,
    result: await query.compileAndRun(qs),
    database: {
      name: db.name,
      snapshotUri: db.snapshotUri.toString(true)
    }
  };
}<|MERGE_RESOLUTION|>--- conflicted
+++ resolved
@@ -1,16 +1,8 @@
 import * as path from 'path';
 import * as tmp from 'tmp';
 import * as vscode from 'vscode';
-<<<<<<< HEAD
-import { ProgressLocation, window as Window, workspace } from 'vscode';
-import * as compilation from '../gen/compilation_server_protocol_pb';
-import { ProgressUpdate } from '../gen/core_messages_protocol_pb';
-import * as evaluation from '../gen/evaluation_server_protocol_pb';
-import { DatabaseItem } from './databases';
-=======
 import { ExtensionContext, ProgressLocation, window as Window, workspace } from 'vscode';
 import { DatabaseManager, DatabaseItem } from './databases';
->>>>>>> ffb22cf0
 import * as qsClient from './queryserver-client';
 import { QLConfiguration } from './config';
 import { DatabaseInfo } from './interface-types';
@@ -24,7 +16,7 @@
  */
 
 // XXX: Tmp directory should be configuarble.
-export const tmpDir = tmp.dirSync({ prefix: 'queries_', keep: false, unsafeCleanup: true });
+const tmpDir = tmp.dirSync({ prefix: 'queries_', keep: false, unsafeCleanup: true });
 export const tmpDirDisposal = {
   dispose: () => {
     tmpDir.removeCallback();
