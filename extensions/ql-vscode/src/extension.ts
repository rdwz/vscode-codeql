import { commands, Disposable, ExtensionContext, extensions, ProgressLocation, ProgressOptions, window as Window, Uri } from 'vscode';
import { ErrorCodes, LanguageClient, ResponseError } from 'vscode-languageclient';
import * as archiveFilesystemProvider from './archive-filesystem-provider';
import { DistributionConfigListener, QueryServerConfigListener, QueryHistoryConfigListener } from './config';
import { DatabaseManager } from './databases';
import { DatabaseUI } from './databases-ui';
import {
  DistributionUpdateCheckResultKind, DistributionManager, FindDistributionResult, FindDistributionResultKind, GithubApiError,
  DEFAULT_DISTRIBUTION_VERSION_CONSTRAINT, GithubRateLimitedError
} from './distribution';
import * as helpers from './helpers';
import { spawnIdeServer } from './ide-server';
import { InterfaceManager, WebviewReveal } from './interface';
import { ideServerLogger, logger, queryServerLogger } from './logging';
import { compileAndRunQueryAgainstDatabase, tmpDirDisposal, UserCancellationException } from './run-queries';
import { CompletedQuery } from './query-results';
import { QueryHistoryManager } from './query-history';
import * as qsClient from './queryserver-client';
import { CodeQLCliServer } from './cli';
import { assertNever } from './helpers-pure';
<<<<<<< HEAD
import { TestHub, testExplorerExtensionId } from 'vscode-test-adapter-api';
import { QLTestAdapterFactory } from './test-adapter';
import { TestUIService } from './test-ui';
=======
import { displayQuickQuery } from './quick-query';
>>>>>>> e57a6854

/**
 * extension.ts
 * ------------
 *
 * A vscode extension for CodeQL query development.
 */

/**
 * Holds when we have proceeded past the initial phase of extension activation in which
 * we are trying to ensure that a valid CodeQL distribution exists, and we're actually setting
 * up the bulk of the extension.
 */
let beganMainExtensionActivation = false;

/**
 * A list of vscode-registered-command disposables that contain
 * temporary stub handlers for commands that exist package.json (hence
 * are already connected to onscreen ui elements) but which will not
 * have any useful effect if we haven't located a CodeQL distribution.
 */
const errorStubs: Disposable[] = [];

/**
 * Holds when we are installing or checking for updates to the distribution.
 */
let isInstallingOrUpdatingDistribution = false;

/**
 * If the user tries to execute vscode commands after extension activation is failed, give
 * a sensible error message.
 *
 * @param excludedCommands List of commands for which we should not register error stubs.
 */
function registerErrorStubs(excludedCommands: string[], stubGenerator: (command: string) => () => void) {
  // Remove existing stubs
  errorStubs.forEach(stub => stub.dispose());

  const extensionId = 'GitHub.vscode-codeql'; // TODO: Is there a better way of obtaining this?
  const extension = extensions.getExtension(extensionId);
  if (extension === undefined)
    throw new Error(`Can't find extension ${extensionId}`);

  const stubbedCommands: string[]
    = extension.packageJSON.contributes.commands.map((entry: { command: string }) => entry.command);

  stubbedCommands.forEach(command => {
    if (excludedCommands.indexOf(command) === -1) {
      errorStubs.push(commands.registerCommand(command, stubGenerator(command)));
    }
  });
}

export async function activate(ctx: ExtensionContext): Promise<void> {
  // Initialise logging, and ensure all loggers are disposed upon exit.
  ctx.subscriptions.push(logger);
  logger.log('Starting CodeQL extension');

  const distributionConfigListener = new DistributionConfigListener();
  ctx.subscriptions.push(distributionConfigListener);
  const distributionManager = new DistributionManager(ctx, distributionConfigListener, DEFAULT_DISTRIBUTION_VERSION_CONSTRAINT);

  const shouldUpdateOnNextActivationKey = "shouldUpdateOnNextActivation";

  registerErrorStubs([checkForUpdatesCommand], command => () => {
    helpers.showAndLogErrorMessage(`Can't execute ${command}: waiting to finish loading CodeQL CLI.`);
  });

  interface DistributionUpdateConfig {
    isUserInitiated: boolean;
    shouldDisplayMessageWhenNoUpdates: boolean;
  }

  async function installOrUpdateDistributionWithProgressTitle(progressTitle: string, config: DistributionUpdateConfig): Promise<void> {
    const minSecondsSinceLastUpdateCheck = config.isUserInitiated ? 0 : 86400;
    const noUpdatesLoggingFunc = config.shouldDisplayMessageWhenNoUpdates ?
      helpers.showAndLogInformationMessage : async (message: string) => logger.log(message);
    const result = await distributionManager.checkForUpdatesToExtensionManagedDistribution(minSecondsSinceLastUpdateCheck);
    switch (result.kind) {
      case DistributionUpdateCheckResultKind.AlreadyCheckedRecentlyResult:
        logger.log("Didn't perform CodeQL CLI update check since a check was already performed within the previous " +
          `${minSecondsSinceLastUpdateCheck} seconds.`);
        break;
      case DistributionUpdateCheckResultKind.AlreadyUpToDate:
        await noUpdatesLoggingFunc("CodeQL CLI already up to date.");
        break;
      case DistributionUpdateCheckResultKind.InvalidLocation:
        await noUpdatesLoggingFunc("CodeQL CLI is installed externally so could not be updated.");
        break;
      case DistributionUpdateCheckResultKind.UpdateAvailable:
        if (beganMainExtensionActivation) {
          const updateAvailableMessage = `Version "${result.updatedRelease.name}" of the CodeQL CLI is now available. ` +
            "The update will be installed after Visual Studio Code restarts. Restart now to upgrade?";
          await ctx.globalState.update(shouldUpdateOnNextActivationKey, true);
          if (await helpers.showInformationMessageWithAction(updateAvailableMessage, "Restart and Upgrade")) {
            await commands.executeCommand("workbench.action.reloadWindow");
          }
        } else {
          const progressOptions: ProgressOptions = {
            location: ProgressLocation.Notification,
            title: progressTitle,
            cancellable: false,
          };
          await helpers.withProgress(progressOptions, progress =>
            distributionManager.installExtensionManagedDistributionRelease(result.updatedRelease, progress));

          await ctx.globalState.update(shouldUpdateOnNextActivationKey, false);
          helpers.showAndLogInformationMessage(`CodeQL CLI updated to version "${result.updatedRelease.name}".`);
        }
        break;
      default:
        assertNever(result);
    }
  }

  async function installOrUpdateDistribution(config: DistributionUpdateConfig): Promise<void> {
    if (isInstallingOrUpdatingDistribution) {
      throw new Error("Already installing or updating CodeQL CLI");
    }
    isInstallingOrUpdatingDistribution = true;
    const codeQlInstalled = await distributionManager.getCodeQlPathWithoutVersionCheck() !== undefined;
    const willUpdateCodeQl = ctx.globalState.get(shouldUpdateOnNextActivationKey);
    const messageText = willUpdateCodeQl ? "Updating CodeQL CLI" :
      codeQlInstalled ? "Checking for updates to CodeQL CLI" : "Installing CodeQL CLI";
    try {
      await installOrUpdateDistributionWithProgressTitle(messageText, config);
    } catch (e) {
      // Don't rethrow the exception, because if the config is changed, we want to be able to retry installing
      // or updating the distribution.
      const alertFunction = (codeQlInstalled && !config.isUserInitiated) ?
        helpers.showAndLogWarningMessage : helpers.showAndLogErrorMessage;
      const taskDescription = (willUpdateCodeQl ? "update" :
        codeQlInstalled ? "check for updates to" : "install") + " CodeQL CLI";

      if (e instanceof GithubRateLimitedError) {
        alertFunction(`Rate limited while trying to ${taskDescription}. Please try again after ` +
          `your rate limit window resets at ${e.rateLimitResetDate.toLocaleString()}.`);
      } else if (e instanceof GithubApiError) {
        alertFunction(`Encountered GitHub API error while trying to ${taskDescription}. ` + e);
      }
      alertFunction(`Unable to ${taskDescription}. ` + e);
    } finally {
      isInstallingOrUpdatingDistribution = false;
    }
  }

  async function getDistributionDisplayingDistributionWarnings(): Promise<FindDistributionResult> {
    const result = await distributionManager.getDistribution();
    switch (result.kind) {
      case FindDistributionResultKind.CompatibleDistribution:
        logger.log(`Found compatible version of CodeQL CLI (version ${result.version.rawString})`);
        break;
      case FindDistributionResultKind.IncompatibleDistribution:
        helpers.showAndLogWarningMessage("The current version of the CodeQL CLI is incompatible with this extension.");
        break;
      case FindDistributionResultKind.UnknownCompatibilityDistribution:
        helpers.showAndLogWarningMessage("Compatibility with the configured CodeQL CLI could not be determined. " +
          "You may experience problems using the extension.");
        break;
      case FindDistributionResultKind.NoDistribution:
        helpers.showAndLogErrorMessage("The CodeQL CLI could not be found.");
        break;
      default:
        assertNever(result);
    }
    return result;
  }

  async function installOrUpdateThenTryActivate(config: DistributionUpdateConfig): Promise<void> {
    await installOrUpdateDistribution(config);

    // Display the warnings even if the extension has already activated.
    const distributionResult = await getDistributionDisplayingDistributionWarnings();

    if (!beganMainExtensionActivation && distributionResult.kind !== FindDistributionResultKind.NoDistribution) {
      await activateWithInstalledDistribution(ctx, distributionManager);
    } else if (distributionResult.kind === FindDistributionResultKind.NoDistribution) {
      registerErrorStubs([checkForUpdatesCommand], command => async () => {
        const installActionName = "Install CodeQL CLI";
        const chosenAction = await helpers.showAndLogErrorMessage(`Can't execute ${command}: missing CodeQL CLI.`, installActionName);
        if (chosenAction === installActionName) {
          installOrUpdateThenTryActivate({
            isUserInitiated: true,
            shouldDisplayMessageWhenNoUpdates: false
          });
        }
      });
    }
  }

  ctx.subscriptions.push(distributionConfigListener.onDidChangeDistributionConfiguration(() => installOrUpdateThenTryActivate({
    isUserInitiated: true,
    shouldDisplayMessageWhenNoUpdates: false
  })));
  ctx.subscriptions.push(commands.registerCommand(checkForUpdatesCommand, () => installOrUpdateThenTryActivate({
    isUserInitiated: true,
    shouldDisplayMessageWhenNoUpdates: true
  })));

  await installOrUpdateThenTryActivate({
    isUserInitiated: !!ctx.globalState.get(shouldUpdateOnNextActivationKey),
    shouldDisplayMessageWhenNoUpdates: false
  });
}

async function activateWithInstalledDistribution(ctx: ExtensionContext, distributionManager: DistributionManager) {
  beganMainExtensionActivation = true;
  // Remove any error stubs command handlers left over from first part
  // of activation.
  errorStubs.forEach(stub => stub.dispose());

  const qlConfigurationListener = await QueryServerConfigListener.createQueryServerConfigListener(distributionManager);
  ctx.subscriptions.push(qlConfigurationListener);

  ctx.subscriptions.push(queryServerLogger);
  ctx.subscriptions.push(ideServerLogger);


  const cliServer = new CodeQLCliServer(distributionManager, logger);
  ctx.subscriptions.push(cliServer);

  const qs = new qsClient.QueryServerClient(qlConfigurationListener, cliServer, {
    logger: queryServerLogger,
  }, task => Window.withProgress({ title: 'CodeQL query server', location: ProgressLocation.Window }, task));
  ctx.subscriptions.push(qs);
  await qs.startQueryServer();

  const dbm = new DatabaseManager(ctx, qlConfigurationListener, logger);
  ctx.subscriptions.push(dbm);
  const databaseUI = new DatabaseUI(ctx, cliServer, dbm, qs);
  ctx.subscriptions.push(databaseUI);

  const queryHistoryConfigurationListener = new QueryHistoryConfigListener();
  const qhm = new QueryHistoryManager(
    ctx,
    queryHistoryConfigurationListener,
    async item => showResultsForCompletedQuery(item, WebviewReveal.Forced)
  );
  const intm = new InterfaceManager(ctx, dbm, cliServer, queryServerLogger);
  ctx.subscriptions.push(intm);
  archiveFilesystemProvider.activate(ctx);

  async function showResultsForCompletedQuery(query: CompletedQuery, forceReveal: WebviewReveal): Promise<void> {
    await intm.showResults(query, forceReveal, false);
  }

  async function compileAndRunQuery(quickEval: boolean, selectedQuery: Uri | undefined) {
    if (qs !== undefined) {
      try {
        const dbItem = await databaseUI.getDatabaseItem();
        if (dbItem === undefined) {
          throw new Error('Can\'t run query without a selected database');
        }
        const info = await compileAndRunQueryAgainstDatabase(cliServer, qs, dbItem, quickEval, selectedQuery);
        const item = qhm.addQuery(info);
        await showResultsForCompletedQuery(item, WebviewReveal.NotForced);
      }
      catch (e) {
        if (e instanceof UserCancellationException) {
          logger.log(e.message);
        }
        else if (e instanceof ResponseError && e.code == ErrorCodes.RequestCancelled) {
          logger.log(e.message);
        }
        else if (e instanceof Error)
          helpers.showAndLogErrorMessage(e.message);
        else
          throw e;
      }
    }
  }

  ctx.subscriptions.push(tmpDirDisposal);

  let client = new LanguageClient('CodeQL Language Server', () => spawnIdeServer(qlConfigurationListener), {
    documentSelector: [
      { language: 'ql', scheme: 'file' },
      { language: 'yaml', scheme: 'file', pattern: '**/qlpack.yml' }
    ],
    synchronize: {
      configurationSection: 'codeQL'
    },
    // Ensure that language server exceptions are logged to the same channel as its output.
    outputChannel: ideServerLogger.outputChannel
  }, true);

  const testExplorerExtension = extensions.getExtension<TestHub>(testExplorerExtensionId);
  if (testExplorerExtension) {
    const testHub = testExplorerExtension.exports;
    const testAdapterFactory = new QLTestAdapterFactory(testHub, cliServer);
    ctx.subscriptions.push(testAdapterFactory);

    const testUIService = new TestUIService(testHub);
    ctx.subscriptions.push(testUIService);
  }

  ctx.subscriptions.push(commands.registerCommand('codeQL.runQuery', async (uri: Uri | undefined) => await compileAndRunQuery(false, uri)));
  ctx.subscriptions.push(commands.registerCommand('codeQL.quickEval', async (uri: Uri | undefined) => await compileAndRunQuery(true, uri)));
  ctx.subscriptions.push(commands.registerCommand('codeQL.quickQuery', async () => displayQuickQuery(ctx, cliServer, databaseUI)));

  ctx.subscriptions.push(client.start());
}

const checkForUpdatesCommand = 'codeQL.checkForUpdatesToCLI';<|MERGE_RESOLUTION|>--- conflicted
+++ resolved
@@ -18,13 +18,10 @@
 import * as qsClient from './queryserver-client';
 import { CodeQLCliServer } from './cli';
 import { assertNever } from './helpers-pure';
-<<<<<<< HEAD
+import { displayQuickQuery } from './quick-query';
 import { TestHub, testExplorerExtensionId } from 'vscode-test-adapter-api';
 import { QLTestAdapterFactory } from './test-adapter';
 import { TestUIService } from './test-ui';
-=======
-import { displayQuickQuery } from './quick-query';
->>>>>>> e57a6854
 
 /**
  * extension.ts
