<<<<<<< HEAD
import * as crypto from 'crypto';
import * as fs from 'fs-extra';
import * as tmp from 'tmp-promise';
import * as path from 'path';
import {
  CancellationToken,
  Uri,
} from 'vscode';
import { LSPErrorCodes, ResponseError } from 'vscode-languageclient';

import * as cli from '../cli';
import { DatabaseItem, } from '../databases';
=======
import * as crypto from "crypto";
import * as fs from "fs-extra";
import * as tmp from "tmp-promise";
import * as path from "path";
import { CancellationToken, Uri } from "vscode";
import { ErrorCodes, ResponseError } from "vscode-languageclient";

import * as cli from "../cli";
import { DatabaseItem } from "../databases";
>>>>>>> f6613867
import {
  getOnDiskWorkspaceFolders,
  showAndLogErrorMessage,
  showAndLogWarningMessage,
  tryGetQueryMetadata,
  upgradesTmpDir,
} from "../helpers";
import { ProgressCallback } from "../commandRunner";
import { QueryMetadata } from "../pure/interface-types";
import { logger } from "../logging";
import * as messages from "../pure/legacy-messages";
import { InitialQueryInfo, LocalQueryInfo } from "../query-results";
import * as qsClient from "./queryserver-client";
import { getErrorMessage } from "../pure/helpers-pure";
import {
  compileDatabaseUpgradeSequence,
  upgradeDatabaseExplicit,
} from "./upgrades";
import { QueryEvaluationInfo, QueryWithResults } from "../run-queries-shared";

/**
 * A collection of evaluation-time information about a query,
 * including the query itself, and where we have decided to put
 * temporary files associated with it, such as the compiled query
 * output and results.
 */
export class QueryInProgress {
  public queryEvalInfo: QueryEvaluationInfo;
  /**
   * Note that in the {@link slurpQueryHistory} method, we create a QueryEvaluationInfo instance
   * by explicitly setting the prototype in order to avoid calling this constructor.
   */
  constructor(
    readonly querySaveDir: string,
    readonly dbItemPath: string,
    databaseHasMetadataFile: boolean,
    readonly queryDbscheme: string, // the dbscheme file the query expects, based on library path resolution
    readonly quickEvalPosition?: messages.Position,
    readonly metadata?: QueryMetadata,
    readonly templates?: Record<string, string>,
  ) {
    this.queryEvalInfo = new QueryEvaluationInfo(
      querySaveDir,
      dbItemPath,
      databaseHasMetadataFile,
      quickEvalPosition,
      metadata,
    );
    /**/
  }

  get compiledQueryPath() {
    return this.queryEvalInfo.compileQueryPath;
  }

  async run(
    qs: qsClient.QueryServerClient,
    upgradeQlo: string | undefined,
    availableMlModels: cli.MlModelInfo[],
    dbItem: DatabaseItem,
    progress: ProgressCallback,
    token: CancellationToken,
    queryInfo?: LocalQueryInfo,
  ): Promise<messages.EvaluationResult> {
    if (!dbItem.contents || dbItem.error) {
      throw new Error("Can't run query on invalid database.");
    }

    let result: messages.EvaluationResult | null = null;

    const callbackId = qs.registerCallback((res) => {
      result = {
        ...res,
        logFileLocation: this.queryEvalInfo.logPath,
      };
    });

    const availableMlModelUris: messages.MlModel[] = availableMlModels.map(
      (model) => ({ uri: Uri.file(model.path).toString(true) }),
    );

    const queryToRun: messages.QueryToRun = {
      resultsPath: this.queryEvalInfo.resultsPaths.resultsPath,
      qlo: Uri.file(this.compiledQueryPath).toString(),
      compiledUpgrade: upgradeQlo && Uri.file(upgradeQlo).toString(),
      allowUnknownTemplates: true,
      templateValues: createSimpleTemplates(this.templates),
      availableMlModels: availableMlModelUris,
      id: callbackId,
      timeoutSecs: qs.config.timeoutSecs,
    };

    const dataset: messages.Dataset = {
      dbDir: dbItem.contents.datasetUri.fsPath,
      workingSet: "default",
    };
    if (
      queryInfo &&
      (await qs.cliServer.cliConstraints.supportsPerQueryEvalLog())
    ) {
      await qs.sendRequest(messages.startLog, {
        db: dataset,
        logPath: this.queryEvalInfo.evalLogPath,
      });
    }
    const params: messages.EvaluateQueriesParams = {
      db: dataset,
      evaluateId: callbackId,
      queries: [queryToRun],
      stopOnError: false,
      useSequenceHint: false,
    };
    try {
      await qs.sendRequest(messages.runQueries, params, token, progress);
      if (qs.config.customLogDirectory) {
        void showAndLogWarningMessage(
          `Custom log directories are no longer supported. The "codeQL.runningQueries.customLogDirectory" setting is deprecated. Unset the setting to stop seeing this message. Query logs saved to ${this.queryEvalInfo.logPath}.`,
        );
      }
    } finally {
      qs.unRegisterCallback(callbackId);
      if (
        queryInfo &&
        (await qs.cliServer.cliConstraints.supportsPerQueryEvalLog())
      ) {
        await qs.sendRequest(messages.endLog, {
          db: dataset,
          logPath: this.queryEvalInfo.evalLogPath,
        });
        if (await this.queryEvalInfo.hasEvalLog()) {
          await this.queryEvalInfo.addQueryLogs(
            queryInfo,
            qs.cliServer,
            qs.logger,
          );
        } else {
          void showAndLogWarningMessage(
            `Failed to write structured evaluator log to ${this.queryEvalInfo.evalLogPath}.`,
          );
        }
      }
    }
    return (
      result || {
        evaluationTime: 0,
        message: "No result from server",
        queryId: -1,
        runId: callbackId,
        resultType: messages.QueryResultType.OTHER_ERROR,
      }
    );
  }

  async compile(
    qs: qsClient.QueryServerClient,
    program: messages.QlProgram,
    progress: ProgressCallback,
    token: CancellationToken,
  ): Promise<messages.CompilationMessage[]> {
    let compiled: messages.CheckQueryResult | undefined;
    try {
      const target = this.quickEvalPosition
        ? {
            quickEval: { quickEvalPos: this.quickEvalPosition },
          }
        : { query: {} };
      const params: messages.CompileQueryParams = {
        compilationOptions: {
          computeNoLocationUrls: true,
          failOnWarnings: false,
          fastCompilation: false,
          includeDilInQlo: true,
          localChecking: false,
          noComputeGetUrl: false,
          noComputeToString: false,
          computeDefaultStrings: true,
          emitDebugInfo: true,
        },
        extraOptions: {
          timeoutSecs: qs.config.timeoutSecs,
        },
        queryToCheck: program,
        resultPath: this.compiledQueryPath,
        target,
      };

      compiled = await qs.sendRequest(
        messages.compileQuery,
        params,
        token,
        progress,
      );
    } finally {
      void qs.logger.log(" - - - COMPILATION DONE - - - ", {
        additionalLogLocation: this.queryEvalInfo.logPath,
      });
    }
    return (compiled?.messages || []).filter(
      (msg) => msg.severity === messages.Severity.ERROR,
    );
  }
}

export async function clearCacheInDatabase(
  qs: qsClient.QueryServerClient,
  dbItem: DatabaseItem,
  progress: ProgressCallback,
  token: CancellationToken,
): Promise<messages.ClearCacheResult> {
  if (dbItem.contents === undefined) {
    throw new Error("Can't clear the cache in an invalid database.");
  }

  const db: messages.Dataset = {
    dbDir: dbItem.contents.datasetUri.fsPath,
    workingSet: "default",
  };

  const params: messages.ClearCacheParams = {
    dryRun: false,
    db,
  };

  return qs.sendRequest(messages.clearCache, params, token, progress);
}

/**
 * Compare the dbscheme implied by the query `query` and that of the current database.
 * - If they are compatible, do nothing.
 * - If they are incompatible but the database can be upgraded, suggest that upgrade.
 * - If they are incompatible and the database cannot be upgraded, throw an error.
 */
async function checkDbschemeCompatibility(
  cliServer: cli.CodeQLCliServer,
  qs: qsClient.QueryServerClient,
  query: QueryInProgress,
  qlProgram: messages.QlProgram,
  dbItem: DatabaseItem,
  progress: ProgressCallback,
  token: CancellationToken,
): Promise<void> {
  const searchPath = getOnDiskWorkspaceFolders();

  if (dbItem.contents?.dbSchemeUri !== undefined) {
    const { finalDbscheme } = await cliServer.resolveUpgrades(
      dbItem.contents.dbSchemeUri.fsPath,
      searchPath,
      false,
    );
    const hash = async function (filename: string): Promise<string> {
      return crypto
        .createHash("sha256")
        .update(await fs.readFile(filename))
        .digest("hex");
    };

    // At this point, we have learned about three dbschemes:

    // the dbscheme of the actual database we're querying.
    const dbschemeOfDb = await hash(dbItem.contents.dbSchemeUri.fsPath);

    // the dbscheme of the query we're running, including the library we've resolved it to use.
    const dbschemeOfLib = await hash(query.queryDbscheme);

    // the database we're able to upgrade to
    const upgradableTo = await hash(finalDbscheme);

    if (upgradableTo != dbschemeOfLib) {
      reportNoUpgradePath(qlProgram, query);
    }

    if (upgradableTo == dbschemeOfLib && dbschemeOfDb != dbschemeOfLib) {
      // Try to upgrade the database
      await upgradeDatabaseExplicit(qs, dbItem, progress, token);
    }
  }
}

function reportNoUpgradePath(
  qlProgram: messages.QlProgram,
  query: QueryInProgress,
): void {
  throw new Error(
    `Query ${qlProgram.queryPath} expects database scheme ${query.queryDbscheme}, but the current database has a different scheme, and no database upgrades are available. The current database scheme may be newer than the CodeQL query libraries in your workspace.\n\nPlease try using a newer version of the query libraries.`,
  );
}

/**
 * Compile a non-destructive upgrade.
 */
async function compileNonDestructiveUpgrade(
  qs: qsClient.QueryServerClient,
  upgradeTemp: tmp.DirectoryResult,
  query: QueryInProgress,
  qlProgram: messages.QlProgram,
  dbItem: DatabaseItem,
  progress: ProgressCallback,
  token: CancellationToken,
): Promise<string> {
  if (!dbItem?.contents?.dbSchemeUri) {
    throw new Error("Database is invalid, and cannot be upgraded.");
  }

  // When packaging is used, dependencies may exist outside of the workspace and they are always on the resolved search path.
  // When packaging is not used, all dependencies are in the workspace.
  const upgradesPath = (await qs.cliServer.cliConstraints.supportsPackaging())
    ? qlProgram.libraryPath
    : getOnDiskWorkspaceFolders();

  const { scripts, matchesTarget } = await qs.cliServer.resolveUpgrades(
    dbItem.contents.dbSchemeUri.fsPath,
    upgradesPath,
    true,
    query.queryDbscheme,
  );

  if (!matchesTarget) {
    reportNoUpgradePath(qlProgram, query);
  }
  const result = await compileDatabaseUpgradeSequence(
    qs,
    dbItem,
    scripts,
    upgradeTemp,
    progress,
    token,
  );
  if (result.compiledUpgrade === undefined) {
    const error = result.error || "[no error message available]";
    throw new Error(error);
  }
  // We can upgrade to the actual target
  qlProgram.dbschemePath = query.queryDbscheme;
  // We are new enough that we will always support single file upgrades.
  return result.compiledUpgrade;
}

export async function compileAndRunQueryAgainstDatabase(
  cliServer: cli.CodeQLCliServer,
  qs: qsClient.QueryServerClient,
  dbItem: DatabaseItem,
  initialInfo: InitialQueryInfo,
  queryStorageDir: string,
  progress: ProgressCallback,
  token: CancellationToken,
  templates?: Record<string, string>,
  queryInfo?: LocalQueryInfo, // May be omitted for queries not initiated by the user. If omitted we won't create a structured log for the query.
): Promise<QueryWithResults> {
  if (!dbItem.contents || !dbItem.contents.dbSchemeUri) {
    throw new Error(
      `Database ${dbItem.databaseUri} does not have a CodeQL database scheme.`,
    );
  }

  // Get the workspace folder paths.
  const diskWorkspaceFolders = getOnDiskWorkspaceFolders();
  // Figure out the library path for the query.
  const packConfig = await cliServer.resolveLibraryPath(
    diskWorkspaceFolders,
    initialInfo.queryPath,
  );

  if (!packConfig.dbscheme) {
    throw new Error(
      "Could not find a database scheme for this query. Please check that you have a valid qlpack.yml file for this query, which refers to a database scheme either in the `dbscheme` field or through one of its dependencies.",
    );
  }

  // Check whether the query has an entirely different schema from the
  // database. (Queries that merely need the database to be upgraded
  // won't trigger this check)
  // This test will produce confusing results if we ever change the name of the database schema files.
  const querySchemaName = path.basename(packConfig.dbscheme);
  const dbSchemaName = path.basename(dbItem.contents.dbSchemeUri.fsPath);
  if (querySchemaName != dbSchemaName) {
    void logger.log(
      `Query schema was ${querySchemaName}, but database schema was ${dbSchemaName}.`,
    );
    throw new Error(
      `The query ${path.basename(
        initialInfo.queryPath,
      )} cannot be run against the selected database (${
        dbItem.name
      }): their target languages are different. Please select a different database and try again.`,
    );
  }

  const qlProgram: messages.QlProgram = {
    // The project of the current document determines which library path
    // we use. The `libraryPath` field in this server message is relative
    // to the workspace root, not to the project root.
    libraryPath: packConfig.libraryPath,
    // Since we are compiling and running a query against a database,
    // we use the database's DB scheme here instead of the DB scheme
    // from the current document's project.
    dbschemePath: dbItem.contents.dbSchemeUri.fsPath,
    queryPath: initialInfo.queryPath,
  };

  // Read the query metadata if possible, to use in the UI.
  const metadata = await tryGetQueryMetadata(cliServer, qlProgram.queryPath);

  let availableMlModels: cli.MlModelInfo[] = [];
  if (!(await cliServer.cliConstraints.supportsResolveMlModels())) {
    void logger.log(
      "Resolving ML models is unsupported by this version of the CLI. Running the query without any ML models.",
    );
  } else {
    try {
      availableMlModels = (
        await cliServer.resolveMlModels(
          diskWorkspaceFolders,
          initialInfo.queryPath,
        )
      ).models;
      if (availableMlModels.length) {
        void logger.log(
          `Found available ML models at the following paths: ${availableMlModels
            .map((x) => `'${x.path}'`)
            .join(", ")}.`,
        );
      } else {
        void logger.log("Did not find any available ML models.");
      }
    } catch (e) {
      const message =
        `Couldn't resolve available ML models for ${qlProgram.queryPath}. Running the ` +
        `query without any ML models: ${e}.`;
      void showAndLogErrorMessage(message);
    }
  }

  const hasMetadataFile = await dbItem.hasMetadataFile();
  const query = new QueryInProgress(
    path.join(queryStorageDir, initialInfo.id),
    dbItem.databaseUri.fsPath,
    hasMetadataFile,
    packConfig.dbscheme,
    initialInfo.quickEvalPosition,
    metadata,
    templates,
  );
  await query.queryEvalInfo.createTimestampFile();

  let upgradeDir: tmp.DirectoryResult | undefined;
  try {
    let upgradeQlo;
    if (await cliServer.cliConstraints.supportsNonDestructiveUpgrades()) {
      upgradeDir = await tmp.dir({ dir: upgradesTmpDir, unsafeCleanup: true });
      upgradeQlo = await compileNonDestructiveUpgrade(
        qs,
        upgradeDir,
        query,
        qlProgram,
        dbItem,
        progress,
        token,
      );
    } else {
      await checkDbschemeCompatibility(
        cliServer,
        qs,
        query,
        qlProgram,
        dbItem,
        progress,
        token,
      );
    }
    let errors;
    try {
      errors = await query.compile(qs, qlProgram, progress, token);
    } catch (e) {
<<<<<<< HEAD
      if (e instanceof ResponseError && e.code == LSPErrorCodes.RequestCancelled) {
        return createSyntheticResult(query, 'Query cancelled');
=======
      if (e instanceof ResponseError && e.code == ErrorCodes.RequestCancelled) {
        return createSyntheticResult(query, "Query cancelled");
>>>>>>> f6613867
      } else {
        throw e;
      }
    }

    if (errors.length === 0) {
      const result = await query.run(
        qs,
        upgradeQlo,
        availableMlModels,
        dbItem,
        progress,
        token,
        queryInfo,
      );
      if (result.resultType !== messages.QueryResultType.SUCCESS) {
        const message = result.message || "Failed to run query";
        void logger.log(message);
        void showAndLogErrorMessage(message);
      }
      const message = formatLegacyMessage(result);

      return {
        query: query.queryEvalInfo,
        message,
        result,
        successful: result.resultType == messages.QueryResultType.SUCCESS,
        logFileLocation: result.logFileLocation,
        dispose: () => {
          qs.logger.removeAdditionalLogLocation(result.logFileLocation);
        },
      };
    } else {
      // Error dialogs are limited in size and scrollability,
      // so we include a general description of the problem,
      // and direct the user to the output window for the detailed compilation messages.
      // However we don't show quick eval errors there so we need to display them anyway.
      void qs.logger.log(
        `Failed to compile query ${initialInfo.queryPath} against database scheme ${qlProgram.dbschemePath}:`,
        { additionalLogLocation: query.queryEvalInfo.logPath },
      );

      const formattedMessages: string[] = [];

      for (const error of errors) {
        const message = error.message || "[no error message available]";
        const formatted = `ERROR: ${message} (${error.position.fileName}:${error.position.line}:${error.position.column}:${error.position.endLine}:${error.position.endColumn})`;
        formattedMessages.push(formatted);
        void qs.logger.log(formatted, {
          additionalLogLocation: query.queryEvalInfo.logPath,
        });
      }
      if (initialInfo.isQuickEval && formattedMessages.length <= 2) {
        // If there are more than 2 error messages, they will not be displayed well in a popup
        // and will be trimmed by the function displaying the error popup. Accordingly, we only
        // try to show the errors if there are 2 or less, otherwise we direct the user to the log.
        void showAndLogErrorMessage(
          "Quick evaluation compilation failed: " +
            formattedMessages.join("\n"),
        );
      } else {
        void showAndLogErrorMessage(
          (initialInfo.isQuickEval ? "Quick evaluation" : "Query") +
            compilationFailedErrorTail,
        );
      }
      return createSyntheticResult(query, "Query had compilation errors");
    }
  } finally {
    try {
      await upgradeDir?.cleanup();
    } catch (e) {
      void qs.logger.log(
        `Could not clean up the upgrades dir. Reason: ${getErrorMessage(e)}`,
        { additionalLogLocation: query.queryEvalInfo.logPath },
      );
    }
  }
}

const compilationFailedErrorTail =
  " compilation failed. Please make sure there are no errors in the query, the database is up to date," +
  " and the query and database use the same target language. For more details on the error, go to View > Output," +
  " and choose CodeQL Query Server from the dropdown.";

export function formatLegacyMessage(result: messages.EvaluationResult) {
  switch (result.resultType) {
    case messages.QueryResultType.CANCELLATION:
      return `cancelled after ${Math.round(
        result.evaluationTime / 1000,
      )} seconds`;
    case messages.QueryResultType.OOM:
      return "out of memory";
    case messages.QueryResultType.SUCCESS:
      return `finished in ${Math.round(result.evaluationTime / 1000)} seconds`;
    case messages.QueryResultType.TIMEOUT:
      return `timed out after ${Math.round(
        result.evaluationTime / 1000,
      )} seconds`;
    case messages.QueryResultType.OTHER_ERROR:
    default:
      return result.message ? `failed: ${result.message}` : "failed";
  }
}

/**
 * Create a synthetic result for a query that failed to compile.
 */
function createSyntheticResult(
  query: QueryInProgress,
  message: string,
): QueryWithResults {
  return {
    query: query.queryEvalInfo,
    message,
    result: {
      evaluationTime: 0,
      queryId: 0,
      resultType: messages.QueryResultType.OTHER_ERROR,
      message,
      runId: 0,
    },
    successful: false,
    dispose: () => {
      /**/
    },
  };
}

function createSimpleTemplates(
  templates: Record<string, string> | undefined,
): messages.TemplateDefinitions | undefined {
  if (!templates) {
    return undefined;
  }
  const result: messages.TemplateDefinitions = {};
  for (const key of Object.keys(templates)) {
    result[key] = {
      values: {
        tuples: [[{ stringValue: templates[key] }]],
      },
    };
  }
  return result;
}<|MERGE_RESOLUTION|>--- conflicted
+++ resolved
@@ -1,27 +1,12 @@
-<<<<<<< HEAD
-import * as crypto from 'crypto';
-import * as fs from 'fs-extra';
-import * as tmp from 'tmp-promise';
-import * as path from 'path';
-import {
-  CancellationToken,
-  Uri,
-} from 'vscode';
-import { LSPErrorCodes, ResponseError } from 'vscode-languageclient';
-
-import * as cli from '../cli';
-import { DatabaseItem, } from '../databases';
-=======
 import * as crypto from "crypto";
 import * as fs from "fs-extra";
 import * as tmp from "tmp-promise";
 import * as path from "path";
 import { CancellationToken, Uri } from "vscode";
-import { ErrorCodes, ResponseError } from "vscode-languageclient";
+import { LSPErrorCodes, ResponseError } from "vscode-languageclient";
 
 import * as cli from "../cli";
 import { DatabaseItem } from "../databases";
->>>>>>> f6613867
 import {
   getOnDiskWorkspaceFolders,
   showAndLogErrorMessage,
@@ -495,13 +480,8 @@
     try {
       errors = await query.compile(qs, qlProgram, progress, token);
     } catch (e) {
-<<<<<<< HEAD
       if (e instanceof ResponseError && e.code == LSPErrorCodes.RequestCancelled) {
-        return createSyntheticResult(query, 'Query cancelled');
-=======
-      if (e instanceof ResponseError && e.code == ErrorCodes.RequestCancelled) {
         return createSyntheticResult(query, "Query cancelled");
->>>>>>> f6613867
       } else {
         throw e;
       }
