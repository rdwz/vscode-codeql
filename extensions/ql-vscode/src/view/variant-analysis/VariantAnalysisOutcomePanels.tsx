--- conflicted
+++ resolved
@@ -1,9 +1,5 @@
 import * as React from 'react';
-<<<<<<< HEAD
 import { Dispatch, SetStateAction } from 'react';
-=======
-import { Dispatch, SetStateAction, useState } from 'react';
->>>>>>> 34512599
 import styled from 'styled-components';
 import { VSCodeBadge, VSCodePanels, VSCodePanelTab, VSCodePanelView } from '@vscode/webview-ui-toolkit/react';
 import { formatDecimal } from '../../pure/number';
@@ -25,13 +21,11 @@
   repositoryStates?: VariantAnalysisScannedRepositoryState[];
   repositoryResults?: VariantAnalysisScannedRepositoryResult[];
 
-<<<<<<< HEAD
+  selectedRepositoryIds?: number[];
+  setSelectedRepositoryIds?: Dispatch<SetStateAction<number[]>>;
+
   filterSortState: RepositoriesFilterSortState;
   setFilterSortState: Dispatch<SetStateAction<RepositoriesFilterSortState>>;
-=======
-  selectedRepositoryIds?: number[];
-  setSelectedRepositoryIds?: Dispatch<SetStateAction<number[]>>;
->>>>>>> 34512599
 };
 
 const Tab = styled(VSCodePanelTab)`
@@ -58,13 +52,10 @@
   variantAnalysis,
   repositoryStates,
   repositoryResults,
-<<<<<<< HEAD
+  selectedRepositoryIds,
+  setSelectedRepositoryIds,
   filterSortState,
   setFilterSortState,
-=======
-  selectedRepositoryIds,
-  setSelectedRepositoryIds,
->>>>>>> 34512599
 }: VariantAnalysisOutcomePanelProps) => {
   const scannedReposCount = variantAnalysis.scannedRepos?.length ?? 0;
   const noCodeqlDbRepos = variantAnalysis.skippedRepos?.noCodeqlDbRepos;
