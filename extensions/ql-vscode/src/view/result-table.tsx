--- conflicted
+++ resolved
@@ -28,13 +28,8 @@
           return <span>{label}</span>;
         }
       }
-      case LocationStyle.String: return <span>{loc.loc}</span>;
+      case LocationStyle.String: return <span>{label}</span>;
     }
-<<<<<<< HEAD
-=======
-    case LocationStyle.String: return <span>{label}</span>;
-    case LocationStyle.No: return <span>{label}</span>;
->>>>>>> 1b58e36a
   }
 
   return <span/>
@@ -99,7 +94,6 @@
       </thead>
       <tbody>
         {
-<<<<<<< HEAD
           this.props.resultSet.rows.map((row, rowIndex) =>
             <tr key={rowIndex} className={ (rowIndex % 2) ? this.oddRowClassName : this.evenRowClassName }>
               {
@@ -113,11 +107,6 @@
                     </td>)
                 ]
               }
-=======
-          resultSet.results.map((tuple, i) =>
-            <tr className={(i % 2) ? this.oddRowClassName : this.evenRowClassName}>
-              {tuple.map(item => <td>{renderTupleValue(item, snapshotUri)}</td>)}
->>>>>>> 1b58e36a
             </tr>
           )
         }
