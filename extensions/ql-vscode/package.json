--- conflicted
+++ resolved
@@ -122,7 +122,11 @@
           "default": false,
           "description": "Enable debug logging and tuple counting when running CodeQL queries. This information is useful for debugging query performance."
         },
-<<<<<<< HEAD
+        "codeQL.queryHistory.format": {
+          "type": "string",
+          "default": "[%t] %q on %d - %s",
+          "description": "Default string for how to label query history items. %t is the time of the query, %q is the query name, %d is the database name, and %s is a status string."
+        },
         "codeQL.tests.semmleCoreDistributionPath": {
           "scope": "window",
           "type": "string",
@@ -138,12 +142,6 @@
           "scope": "window",
           "type": "integer",
           "description": "Number of threads to use for CodeQL test execution"
-=======
-        "codeQL.queryHistory.format": {
-          "type": "string",
-          "default": "[%t] %q on %d - %s",
-          "description": "Default string for how to label query history items. %t is the time of the query, %q is the query name, %d is the database name, and %s is a status string."
->>>>>>> d4f3c91e
         }
       }
     },
@@ -213,17 +211,16 @@
         "title": "CodeQL: Show Previous Step on Path"
       },
       {
-<<<<<<< HEAD
+        "command": "codeQLQueryHistory.setLabel",
+        "title": "Set Label"
+      },
+      {
         "command": "codeQLTests.showOutputDifferences",
         "title": "CodeQL: Show Test Output Differences"
       },
       {
         "command": "codeQLTests.acceptOutput",
         "title": "CodeQL: Accept Test Output"
-=======
-        "command": "codeQLQueryHistory.setLabel",
-        "title": "Set Label"
->>>>>>> d4f3c91e
       }
     ],
     "menus": {
@@ -261,7 +258,11 @@
           "when": "view == codeQLQueryHistory"
         },
         {
-<<<<<<< HEAD
+          "command": "codeQLQueryHistory.setLabel",
+          "group": "9_qlCommands",
+          "when": "view == codeQLQueryHistory"
+        },
+        {
           "command": "codeQLTests.showOutputDifferences",
           "group": "qltest@1",
           "when": "view == test-explorer && viewItem == testWithSource"
@@ -270,11 +271,6 @@
           "command": "codeQLTests.acceptOutput",
           "group": "qltest@2",
           "when": "view == test-explorer && viewItem == testWithSource"
-=======
-          "command": "codeQLQueryHistory.setLabel",
-          "group": "9_qlCommands",
-          "when": "view == codeQLQueryHistory"
->>>>>>> d4f3c91e
         }
       ],
       "explorer/context": [
