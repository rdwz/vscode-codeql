{
  "name": "vscode-codeql",
  "displayName": "CodeQL",
  "description": "CodeQL for Visual Studio Code",
  "author": "GitHub",
  "private": true,
  "version": "1.6.10",
  "publisher": "GitHub",
  "license": "MIT",
  "icon": "media/VS-marketplace-CodeQL-icon.png",
  "repository": {
    "type": "git",
    "url": "https://github.com/github/vscode-codeql"
  },
  "engines": {
    "vscode": "^1.59.0",
    "node": "^16.13.0",
    "npm": ">=7.20.6"
  },
  "categories": [
    "Programming Languages"
  ],
  "extensionDependencies": [
    "hbenl.vscode-test-explorer"
  ],
  "capabilities": {
    "untrustedWorkspaces": {
      "supported": "limited",
      "description": "Workspace trust is required to execute commands that can contain arbitrary paths.",
      "restrictedConfigurations": [
        "codeQL.cli.executablePath",
        "codeQL.runningTests.additionalTestArguments"
      ]
    }
  },
  "activationEvents": [
    "onLanguage:ql",
    "onLanguage:ql-summary",
    "onView:codeQLDatabases",
    "onView:codeQLQueryHistory",
    "onView:codeQLAstViewer",
    "onView:codeQLEvalLogViewer",
    "onView:test-explorer",
    "onCommand:codeQL.checkForUpdatesToCLI",
    "onCommand:codeQL.authenticateToGitHub",
    "onCommand:codeQLDatabases.chooseDatabaseFolder",
    "onCommand:codeQLDatabases.chooseDatabaseArchive",
    "onCommand:codeQLDatabases.chooseDatabaseInternet",
    "onCommand:codeQLDatabases.chooseDatabaseGithub",
    "onCommand:codeQLDatabases.chooseDatabaseLgtm",
    "onCommand:codeQL.setCurrentDatabase",
    "onCommand:codeQL.viewAst",
    "onCommand:codeQL.viewCfg",
    "onCommand:codeQL.openReferencedFile",
    "onCommand:codeQL.previewQueryHelp",
    "onCommand:codeQL.chooseDatabaseFolder",
    "onCommand:codeQL.chooseDatabaseArchive",
    "onCommand:codeQL.chooseDatabaseInternet",
    "onCommand:codeQL.chooseDatabaseGithub",
    "onCommand:codeQL.chooseDatabaseLgtm",
    "onCommand:codeQLDatabases.chooseDatabase",
    "onCommand:codeQLDatabases.setCurrentDatabase",
    "onCommand:codeQL.quickQuery",
    "onCommand:codeQL.restartQueryServer",
    "onWebviewPanel:resultsView",
    "onFileSystem:codeql-zip-archive"
  ],
  "main": "./out/extension",
  "files": [
    "gen/*.js",
    "media/**",
    "out/**",
    "package.json",
    "language-configuration.json"
  ],
  "contributes": {
    "configurationDefaults": {
      "[ql]": {
        "editor.wordBasedSuggestions": false
      },
      "[dbscheme]": {
        "editor.wordBasedSuggestions": false
      }
    },
    "languages": [
      {
        "id": "ql",
        "aliases": [
          "QL",
          "ql",
          "CodeQL"
        ],
        "extensions": [
          ".ql",
          ".qll"
        ],
        "configuration": "./language-configuration.json"
      },
      {
        "id": "dbscheme",
        "aliases": [
          "DBScheme",
          "dbscheme"
        ],
        "extensions": [
          ".dbscheme"
        ],
        "configuration": "./language-configuration.json"
      },
      {
        "id": "xml",
        "extensions": [
          ".qhelp"
        ]
      },
      {
        "id": "ql-summary",
        "filenames": [
          "evaluator-log.summary"
        ]
      }
    ],
    "grammars": [
      {
        "language": "ql",
        "scopeName": "source.ql",
        "path": "./out/syntaxes/ql.tmLanguage.json"
      },
      {
        "language": "dbscheme",
        "scopeName": "source.dbscheme",
        "path": "./out/syntaxes/dbscheme.tmLanguage.json"
      }
    ],
    "snippets": [
      {
        "language": "ql",
        "path": "./snippets.json"
      }
    ],
    "configuration": {
      "type": "object",
      "title": "CodeQL",
      "properties": {
        "codeQL.cli.executablePath": {
          "scope": "machine-overridable",
          "type": "string",
          "default": "",
          "markdownDescription": "Path to the CodeQL executable that should be used by the CodeQL extension. The executable is named `codeql` on Linux/Mac and `codeql.exe` on Windows. If empty, the extension will look for a CodeQL executable on your shell PATH, or if CodeQL is not on your PATH, download and manage its own CodeQL executable."
        },
        "codeQL.runningQueries.numberOfThreads": {
          "type": "integer",
          "default": 1,
          "minimum": 0,
          "maximum": 1024,
          "description": "Number of threads for running queries."
        },
        "codeQL.runningQueries.saveCache": {
          "type": "boolean",
          "default": false,
          "scope": "window",
          "description": "Aggressively save intermediate results to the disk cache. This may speed up subsequent queries if they are similar. Be aware that using this option will greatly increase disk usage and initial evaluation time."
        },
        "codeQL.runningQueries.cacheSize": {
          "type": [
            "integer",
            "null"
          ],
          "default": null,
          "minimum": 1024,
          "description": "Maximum size of the disk cache (in MB). Leave blank to allow the evaluator to automatically adjust the size of the disk cache based on the size of the codebase and the complexity of the queries being executed."
        },
        "codeQL.runningQueries.timeout": {
          "type": [
            "integer",
            "null"
          ],
          "default": null,
          "minimum": 0,
          "maximum": 2147483647,
          "description": "Timeout (in seconds) for running queries. Leave blank or set to zero for no timeout."
        },
        "codeQL.runningQueries.memory": {
          "type": [
            "integer",
            "null"
          ],
          "default": null,
          "minimum": 1024,
          "description": "Memory (in MB) to use for running queries. Leave blank for CodeQL to choose a suitable value based on your system's available memory."
        },
        "codeQL.runningQueries.debug": {
          "type": "boolean",
          "default": false,
          "description": "Enable debug logging and tuple counting when running CodeQL queries. This information is useful for debugging query performance."
        },
        "codeQL.runningQueries.maxPaths": {
          "type": "integer",
          "default": 4,
          "minimum": 1,
          "maximum": 256,
          "markdownDescription": "Max number of paths to display for each alert found by a path query (`@kind path-problem`)."
        },
        "codeQL.runningQueries.autoSave": {
          "type": "boolean",
          "default": false,
          "description": "Enable automatically saving a modified query file when running a query."
        },
        "codeQL.runningQueries.maxQueries": {
          "type": "integer",
          "default": 20,
          "description": "Max number of simultaneous queries to run using the 'CodeQL: Run Queries' command."
        },
        "codeQL.runningQueries.customLogDirectory": {
          "type": [
            "string",
            null
          ],
          "default": null,
          "description": "Path to a directory where the CodeQL extension should store query server logs. If empty, the extension stores logs in a temporary workspace folder and deletes the contents after each run.",
          "markdownDeprecationMessage": "This property is deprecated and no longer has any effect. All query logs are stored in the query history folder next to the query results."
        },
        "codeQL.runningQueries.quickEvalCodelens": {
          "type": "boolean",
          "default": true,
          "description": "Enable the 'Quick Evaluation' CodeLens."
        },
        "codeQL.resultsDisplay.pageSize": {
          "type": "integer",
          "default": 200,
          "description": "Max number of query results to display per page in the results view."
        },
        "codeQL.queryHistory.format": {
          "type": "string",
          "default": "%q on %d - %s %r [%t]",
          "markdownDescription": "Default string for how to label query history items.\n* %t is the time of the query\n* %q is the human-readable query name\n* %f is the query file name\n* %d is the database name\n* %r is the number of results\n* %s is a status string"
        },
        "codeQL.queryHistory.ttl": {
          "type": "number",
          "default": 30,
          "description": "Number of days to retain queries in the query history before being automatically deleted.",
          "scope": "machine"
        },
        "codeQL.runningTests.additionalTestArguments": {
          "scope": "window",
          "type": "array",
          "default": [],
          "markdownDescription": "Additional command line arguments to pass to the CLI when [running tests](https://codeql.github.com/docs/codeql-cli/manual/test-run/). This setting should be an array of strings, each containing an argument to be passed."
        },
        "codeQL.runningTests.numberOfThreads": {
          "scope": "window",
          "type": "integer",
          "default": 1,
          "minimum": 0,
          "maximum": 1024,
          "description": "Number of threads for running CodeQL tests."
        },
        "codeQL.telemetry.enableTelemetry": {
          "type": "boolean",
          "default": false,
          "scope": "application",
          "markdownDescription": "Specifies whether to send CodeQL usage telemetry. This setting AND the global `#telemetry.enableTelemetry#` setting must be checked for telemetry to be sent to GitHub. For more information, see the [telemetry documentation](https://codeql.github.com/docs/codeql-for-visual-studio-code/about-telemetry-in-codeql-for-visual-studio-code)"
        },
        "codeQL.telemetry.logTelemetry": {
          "type": "boolean",
          "default": false,
          "scope": "application",
          "description": "Specifies whether or not to write telemetry events to the extension log."
        },
        "codeQL.variantAnalysis.repositoryLists": {
          "type": [
            "object",
            null
          ],
          "patternProperties": {
            ".*": {
              "type": "array",
              "items": {
                "type": "string"
              }
            }
          },
          "default": null,
          "markdownDescription": "[For internal use only] Lists of GitHub repositories that you want to run variant analysis against. This should be a JSON object where each key is a user-specified name for this repository list, and the value is an array of GitHub repositories (of the form `<owner>/<repo>`)."
        },
        "codeQL.variantAnalysis.controllerRepo": {
          "type": "string",
          "default": "",
          "pattern": "^$|^(?:[a-zA-Z0-9]+-)*[a-zA-Z0-9]+/[a-zA-Z0-9-_]+$",
          "patternErrorMessage": "Please enter a valid GitHub repository",
          "markdownDescription": "[For internal use only] The name of the GitHub repository where you can view the progress and results of the \"Run Variant Analysis\" command. The repository should be of the form `<owner>/<repo>`)."
        }
      }
    },
    "commands": [
      {
        "command": "codeQL.authenticateToGitHub",
        "title": "CodeQL: Authenticate to GitHub"
      },
      {
        "command": "codeQL.runQuery",
        "title": "CodeQL: Run Query"
      },
      {
        "command": "codeQL.runQueryOnMultipleDatabases",
        "title": "CodeQL: Run Query on Multiple Databases"
      },
      {
        "command": "codeQL.runVariantAnalysis",
        "title": "CodeQL: Run Variant Analysis"
      },
      {
        "command": "codeQL.exportVariantAnalysisResults",
        "title": "CodeQL: Export Variant Analysis Results"
      },
      {
        "command": "codeQL.runQueries",
        "title": "CodeQL: Run Queries in Selected Files"
      },
      {
        "command": "codeQL.quickEval",
        "title": "CodeQL: Quick Evaluation"
      },
      {
        "command": "codeQL.openReferencedFile",
        "title": "CodeQL: Open Referenced File"
      },
      {
        "command": "codeQL.previewQueryHelp",
        "title": "CodeQL: Preview Query Help"
      },
      {
        "command": "codeQL.quickQuery",
        "title": "CodeQL: Quick Query"
      },
      {
        "command": "codeQL.openDocumentation",
        "title": "CodeQL: Open Documentation"
      },
      {
        "command": "codeQL.copyVersion",
        "title": "CodeQL: Copy Version Information"
      },
      {
        "command": "codeQLDatabases.chooseDatabaseFolder",
        "title": "Choose Database from Folder",
        "icon": {
          "light": "media/light/folder-opened-plus.svg",
          "dark": "media/dark/folder-opened-plus.svg"
        }
      },
      {
        "command": "codeQLDatabases.removeOrphanedDatabases",
        "title": "Delete unused databases"
      },
      {
        "command": "codeQLDatabases.chooseDatabaseArchive",
        "title": "Choose Database from Archive",
        "icon": {
          "light": "media/light/archive-plus.svg",
          "dark": "media/dark/archive-plus.svg"
        }
      },
      {
        "command": "codeQLDatabases.chooseDatabaseInternet",
        "title": "Download Database",
        "icon": {
          "light": "media/light/cloud-download.svg",
          "dark": "media/dark/cloud-download.svg"
        }
      },
      {
        "command": "codeQLDatabases.chooseDatabaseGithub",
        "title": "Download Database from GitHub",
        "icon": {
          "light": "media/light/github.svg",
          "dark": "media/dark/github.svg"
        }
      },
      {
        "command": "codeQLDatabases.chooseDatabaseLgtm",
        "title": "Download from LGTM",
        "icon": {
          "light": "media/light/lgtm-plus.svg",
          "dark": "media/dark/lgtm-plus.svg"
        }
      },
      {
        "command": "codeQL.setCurrentDatabase",
        "title": "CodeQL: Set Current Database"
      },
      {
        "command": "codeQL.viewAst",
        "title": "CodeQL: View AST"
      },
      {
        "command": "codeQL.viewCfg",
        "title": "CodeQL: View CFG"
      },
      {
        "command": "codeQL.upgradeCurrentDatabase",
        "title": "CodeQL: Upgrade Current Database"
      },
      {
        "command": "codeQL.clearCache",
        "title": "CodeQL: Clear Cache"
      },
      {
        "command": "codeQL.installPackDependencies",
        "title": "CodeQL: Install Pack Dependencies"
      },
      {
        "command": "codeQL.downloadPacks",
        "title": "CodeQL: Download Packs"
      },
      {
        "command": "codeQLDatabases.setCurrentDatabase",
        "title": "Set Current Database"
      },
      {
        "command": "codeQLDatabases.removeDatabase",
        "title": "Remove Database"
      },
      {
        "command": "codeQLDatabases.upgradeDatabase",
        "title": "Upgrade Database"
      },
      {
        "command": "codeQLDatabases.renameDatabase",
        "title": "Rename Database"
      },
      {
        "command": "codeQLDatabases.openDatabaseFolder",
        "title": "Show Database Directory"
      },
      {
        "command": "codeQLDatabases.addDatabaseSource",
        "title": "Add Database Source to Workspace"
      },
      {
        "command": "codeQL.chooseDatabaseFolder",
        "title": "CodeQL: Choose Database from Folder"
      },
      {
        "command": "codeQL.chooseDatabaseArchive",
        "title": "CodeQL: Choose Database from Archive"
      },
      {
        "command": "codeQL.chooseDatabaseInternet",
        "title": "CodeQL: Download Database"
      },
      {
        "command": "codeQL.chooseDatabaseGithub",
        "title": "CodeQL: Download Database from GitHub"
      },
      {
        "command": "codeQL.chooseDatabaseLgtm",
        "title": "CodeQL: Download Database from LGTM"
      },
      {
        "command": "codeQLDatabases.sortByName",
        "title": "Sort by Name",
        "icon": {
          "light": "media/light/sort-alpha.svg",
          "dark": "media/dark/sort-alpha.svg"
        }
      },
      {
        "command": "codeQLDatabases.sortByDateAdded",
        "title": "Sort by Date Added",
        "icon": {
          "light": "media/light/sort-date.svg",
          "dark": "media/dark/sort-date.svg"
        }
      },
      {
        "command": "codeQL.checkForUpdatesToCLI",
        "title": "CodeQL: Check for CLI Updates"
      },
      {
        "command": "codeQLQueryHistory.openQuery",
        "title": "Open the Query that Produced these Results",
        "icon": {
          "light": "media/light/edit.svg",
          "dark": "media/dark/edit.svg"
        }
      },
      {
        "command": "codeQLQueryHistory.itemClicked",
        "title": "Open Query Results",
        "icon": {
          "light": "media/light/preview.svg",
          "dark": "media/dark/preview.svg"
        }
      },
      {
        "command": "codeQLQueryHistory.removeHistoryItem",
        "title": "Remove History Item(s)",
        "icon": {
          "light": "media/light/trash.svg",
          "dark": "media/dark/trash.svg"
        }
      },
      {
        "command": "codeQLQueryHistory.sortByName",
        "title": "Sort by Name",
        "icon": {
          "light": "media/light/sort-alpha.svg",
          "dark": "media/dark/sort-alpha.svg"
        }
      },
      {
        "command": "codeQLQueryHistory.sortByDate",
        "title": "Sort by Query Date",
        "icon": {
          "light": "media/light/sort-date.svg",
          "dark": "media/dark/sort-date.svg"
        }
      },
      {
        "command": "codeQLQueryHistory.sortByCount",
        "title": "Sort by Results Count",
        "icon": {
          "light": "media/light/sort-num.svg",
          "dark": "media/dark/sort-num.svg"
        }
      },
      {
        "command": "codeQLQueryHistory.showQueryLog",
        "title": "Show Query Log"
      },
      {
        "command": "codeQLQueryHistory.openQueryDirectory",
        "title": "Open Query Directory"
      },
      {
        "command": "codeQLQueryHistory.showEvalLog",
        "title": "Show Evaluator Log (Raw JSON)"
      },
      {
        "command": "codeQLQueryHistory.showEvalLogSummary",
        "title": "Show Evaluator Log (Summary Text)"
      },
      {
        "command": "codeQLQueryHistory.showEvalLogViewer",
        "title": "Show Evaluator Log (UI)"
      },
      {
        "command": "codeQLQueryHistory.cancel",
        "title": "Cancel"
      },
      {
        "command": "codeQLQueryHistory.showQueryText",
        "title": "Show Query Text"
      },
      {
        "command": "codeQLQueryHistory.exportResults",
        "title": "Export Results"
      },
      {
        "command": "codeQLQueryHistory.viewCsvResults",
        "title": "View Results (CSV)"
      },
      {
        "command": "codeQLQueryHistory.viewCsvAlerts",
        "title": "View Alerts (CSV)"
      },
      {
        "command": "codeQLQueryHistory.viewSarifAlerts",
        "title": "View Alerts (SARIF)"
      },
      {
        "command": "codeQLQueryHistory.viewDil",
        "title": "View DIL"
      },
      {
        "command": "codeQLQueryHistory.setLabel",
        "title": "Set Label"
      },
      {
        "command": "codeQLQueryHistory.compareWith",
        "title": "Compare Results"
      },
      {
        "command": "codeQLQueryHistory.openOnGithub",
        "title": "Open Variant Analysis on GitHub"
      },
      {
        "command": "codeQLQueryHistory.copyRepoList",
        "title": "Copy Repository List"
      },
      {
        "command": "codeQLQueryResults.nextPathStep",
        "title": "CodeQL: Show Next Step on Path"
      },
      {
        "command": "codeQLQueryResults.previousPathStep",
        "title": "CodeQL: Show Previous Step on Path"
      },
      {
        "command": "codeQL.restartQueryServer",
        "title": "CodeQL: Restart Query Server"
      },
      {
        "command": "codeQLTests.showOutputDifferences",
        "title": "Show Test Output Differences"
      },
      {
        "command": "codeQLTests.acceptOutput",
        "title": "Accept Test Output"
      },
      {
        "command": "codeQLAstViewer.gotoCode",
        "title": "Go To Code"
      },
      {
        "command": "codeQLAstViewer.clear",
        "title": "Clear AST",
        "icon": {
          "light": "media/light/clear-all.svg",
          "dark": "media/dark/clear-all.svg"
        }
      },
      {
        "command": "codeQLEvalLogViewer.clear",
        "title": "Clear Viewer",
        "icon": {
          "light": "media/light/clear-all.svg",
          "dark": "media/dark/clear-all.svg"
        }
      },
      {
        "command": "codeQL.gotoQL",
        "title": "CodeQL: Go to QL Code",
        "enablement": "codeql.hasQLSource"
      }
    ],
    "menus": {
      "view/title": [
        {
          "command": "codeQLDatabases.sortByName",
          "when": "view == codeQLDatabases",
          "group": "navigation"
        },
        {
          "command": "codeQLDatabases.sortByDateAdded",
          "when": "view == codeQLDatabases",
          "group": "navigation"
        },
        {
          "command": "codeQLDatabases.chooseDatabaseFolder",
          "when": "view == codeQLDatabases",
          "group": "navigation"
        },
        {
          "command": "codeQLDatabases.chooseDatabaseArchive",
          "when": "view == codeQLDatabases",
          "group": "navigation"
        },
        {
          "command": "codeQLDatabases.chooseDatabaseInternet",
          "when": "view == codeQLDatabases",
          "group": "navigation"
        },
        {
          "command": "codeQLDatabases.chooseDatabaseGithub",
          "when": "config.codeQL.canary && view == codeQLDatabases",
          "group": "navigation"
        },
        {
          "command": "codeQLDatabases.chooseDatabaseLgtm",
          "when": "view == codeQLDatabases",
          "group": "navigation"
        },
        {
          "command": "codeQLQueryHistory.openQuery",
          "when": "view == codeQLQueryHistory",
          "group": "navigation"
        },
        {
          "command": "codeQLQueryHistory.itemClicked",
          "when": "view == codeQLQueryHistory",
          "group": "navigation"
        },
        {
          "command": "codeQLQueryHistory.removeHistoryItem",
          "when": "view == codeQLQueryHistory",
          "group": "navigation"
        },
        {
          "command": "codeQLQueryHistory.sortByName",
          "when": "view == codeQLQueryHistory",
          "group": "navigation"
        },
        {
          "command": "codeQLQueryHistory.sortByDate",
          "when": "view == codeQLQueryHistory",
          "group": "navigation"
        },
        {
          "command": "codeQLQueryHistory.sortByCount",
          "when": "view == codeQLQueryHistory",
          "group": "navigation"
        },
        {
          "command": "codeQLAstViewer.clear",
          "when": "view == codeQLAstViewer",
          "group": "navigation"
        },
        {
          "command": "codeQLEvalLogViewer.clear",
          "when": "view == codeQLEvalLogViewer",
          "group": "navigation"
        }
      ],
      "view/item/context": [
        {
          "command": "codeQLDatabases.setCurrentDatabase",
          "group": "inline",
          "when": "view == codeQLDatabases && viewItem != currentDatabase"
        },
        {
          "command": "codeQLDatabases.removeDatabase",
          "group": "9_qlCommands",
          "when": "view == codeQLDatabases"
        },
        {
          "command": "codeQLDatabases.upgradeDatabase",
          "group": "9_qlCommands",
          "when": "view == codeQLDatabases"
        },
        {
          "command": "codeQLDatabases.renameDatabase",
          "group": "9_qlCommands",
          "when": "view == codeQLDatabases"
        },
        {
          "command": "codeQLDatabases.openDatabaseFolder",
          "group": "9_qlCommands",
          "when": "view == codeQLDatabases"
        },
        {
          "command": "codeQLDatabases.addDatabaseSource",
          "group": "9_qlCommands",
          "when": "view == codeQLDatabases"
        },
        {
          "command": "codeQLQueryHistory.openQuery",
          "group": "9_qlCommands",
          "when": "view == codeQLQueryHistory"
        },
        {
          "command": "codeQLQueryHistory.removeHistoryItem",
          "group": "9_qlCommands",
          "when": "viewItem == interpretedResultsItem || viewItem == rawResultsItem || viewItem == remoteResultsItem || viewItem == cancelledResultsItem"
        },
        {
          "command": "codeQLQueryHistory.setLabel",
          "group": "9_qlCommands",
          "when": "view == codeQLQueryHistory"
        },
        {
          "command": "codeQLQueryHistory.compareWith",
          "group": "9_qlCommands",
          "when": "viewItem == rawResultsItem || viewItem == interpretedResultsItem"
        },
        {
          "command": "codeQLQueryHistory.showQueryLog",
          "group": "9_qlCommands",
          "when": "viewItem == rawResultsItem || viewItem == interpretedResultsItem"
        },
        {
          "command": "codeQLQueryHistory.openQueryDirectory",
          "group": "9_qlCommands",
          "when": "view == codeQLQueryHistory && !hasRemoteServer"
        },
        {
          "command": "codeQLQueryHistory.showEvalLog",
          "group": "9_qlCommands",
          "when": "codeql.supportsEvalLog && viewItem == rawResultsItem || codeql.supportsEvalLog && viewItem == interpretedResultsItem || codeql.supportsEvalLog && viewItem == cancelledResultsItem"
        },
        {
          "command": "codeQLQueryHistory.showEvalLogSummary",
          "group": "9_qlCommands",
          "when": "codeql.supportsEvalLog && viewItem == rawResultsItem || codeql.supportsEvalLog && viewItem == interpretedResultsItem || codeql.supportsEvalLog && viewItem == cancelledResultsItem"
        },
        {
          "command": "codeQLQueryHistory.showEvalLogViewer",
          "group": "9_qlCommands",
          "when": "config.codeQL.canary && codeql.supportsEvalLog && viewItem == rawResultsItem || config.codeQL.canary && codeql.supportsEvalLog && viewItem == interpretedResultsItem || config.codeQL.canary && codeql.supportsEvalLog && viewItem == cancelledResultsItem"
        },
        {
          "command": "codeQLQueryHistory.showQueryText",
          "group": "9_qlCommands",
          "when": "view == codeQLQueryHistory"
        },
        {
          "command": "codeQLQueryHistory.exportResults",
          "group": "9_qlCommands",
          "when": "view == codeQLQueryHistory && viewItem == remoteResultsItem"
        },
        {
          "command": "codeQLQueryHistory.viewCsvResults",
          "group": "9_qlCommands",
          "when": "viewItem == rawResultsItem"
        },
        {
          "command": "codeQLQueryHistory.viewCsvAlerts",
          "group": "9_qlCommands",
          "when": "viewItem == interpretedResultsItem"
        },
        {
          "command": "codeQLQueryHistory.viewSarifAlerts",
          "group": "9_qlCommands",
          "when": "viewItem == interpretedResultsItem"
        },
        {
          "command": "codeQLQueryHistory.viewDil",
          "group": "9_qlCommands",
          "when": "viewItem == rawResultsItem || viewItem == interpretedResultsItem"
        },
        {
          "command": "codeQLQueryHistory.cancel",
          "group": "9_qlCommands",
          "when": "viewItem == inProgressResultsItem || viewItem == inProgressRemoteResultsItem"
        },
        {
          "command": "codeQLQueryHistory.openOnGithub",
          "group": "9_qlCommands",
          "when": "viewItem == remoteResultsItem || viewItem == inProgressRemoteResultsItem || viewItem == cancelledResultsItem"
        },
        {
          "command": "codeQLQueryHistory.copyRepoList",
          "group": "9_qlCommands",
          "when": "viewItem == remoteResultsItem"
        },
        {
          "command": "codeQLTests.showOutputDifferences",
          "group": "qltest@1",
          "when": "viewItem == testWithSource"
        },
        {
          "command": "codeQLTests.acceptOutput",
          "group": "qltest@2",
          "when": "viewItem == testWithSource"
        }
      ],
      "explorer/context": [
        {
          "command": "codeQL.setCurrentDatabase",
          "group": "9_qlCommands",
          "when": "resourceScheme == codeql-zip-archive || explorerResourceIsFolder || resourceExtname == .zip"
        },
        {
          "command": "codeQL.viewAst",
          "group": "9_qlCommands",
          "when": "resourceScheme == codeql-zip-archive && !explorerResourceIsFolder && !listMultiSelection"
        },
        {
          "command": "codeQL.viewCfg",
          "group": "9_qlCommands",
          "when": "resourceScheme == codeql-zip-archive && config.codeQL.canary"
        },
        {
          "command": "codeQL.runQueries",
          "group": "9_qlCommands",
          "when": "resourceScheme != codeql-zip-archive"
        },
        {
          "command": "codeQL.openReferencedFile",
          "group": "9_qlCommands",
          "when": "resourceExtname == .qlref"
        },
        {
          "command": "codeQL.previewQueryHelp",
          "group": "9_qlCommands",
          "when": "resourceExtname == .qhelp && isWorkspaceTrusted"
        }
      ],
      "commandPalette": [
        {
          "command": "codeQL.authenticateToGitHub",
          "when": "config.codeQL.canary"
        },
        {
          "command": "codeQL.runQuery",
          "when": "resourceLangId == ql && resourceExtname == .ql"
        },
        {
          "command": "codeQL.runQueryOnMultipleDatabases",
          "when": "resourceLangId == ql && resourceExtname == .ql"
        },
        {
          "command": "codeQL.runVariantAnalysis",
          "when": "config.codeQL.canary && editorLangId == ql && resourceExtname == .ql"
        },
        {
          "command": "codeQL.exportVariantAnalysisResults",
          "when": "config.codeQL.canary"
        },
        {
          "command": "codeQL.runQueries",
          "when": "false"
        },
        {
          "command": "codeQL.quickEval",
          "when": "editorLangId == ql"
        },
        {
          "command": "codeQL.openReferencedFile",
          "when": "resourceExtname == .qlref"
        },
        {
          "command": "codeQL.previewQueryHelp",
          "when": "resourceExtname == .qhelp && isWorkspaceTrusted"
        },
        {
          "command": "codeQL.setCurrentDatabase",
          "when": "false"
        },
        {
          "command": "codeQL.viewAst",
          "when": "resourceScheme == codeql-zip-archive"
        },
        {
          "command": "codeQL.viewCfg",
          "when": "resourceScheme == codeql-zip-archive && config.codeQL.canary"
        },
        {
          "command": "codeQL.chooseDatabaseGithub",
          "when": "config.codeQL.canary"
        },
        {
          "command": "codeQLDatabases.setCurrentDatabase",
          "when": "false"
        },
        {
          "command": "codeQLDatabases.renameDatabase",
          "when": "false"
        },
        {
          "command": "codeQLDatabases.openDatabaseFolder",
          "when": "false"
        },
        {
          "command": "codeQLDatabases.addDatabaseSource",
          "when": "false"
        },
        {
          "command": "codeQLDatabases.sortByName",
          "when": "false"
        },
        {
          "command": "codeQLDatabases.sortByDateAdded",
          "when": "false"
        },
        {
          "command": "codeQLDatabases.removeDatabase",
          "when": "false"
        },
        {
          "command": "codeQLDatabases.chooseDatabaseFolder",
          "when": "false"
        },
        {
          "command": "codeQLDatabases.chooseDatabaseArchive",
          "when": "false"
        },
        {
          "command": "codeQLDatabases.removeOrphanedDatabases",
          "when": "false"
        },
        {
          "command": "codeQLDatabases.chooseDatabaseInternet",
          "when": "false"
        },
        {
          "command": "codeQLDatabases.chooseDatabaseGithub",
          "when": "false"
        },
        {
          "command": "codeQLDatabases.chooseDatabaseLgtm",
          "when": "false"
        },
        {
          "command": "codeQLDatabases.upgradeDatabase",
          "when": "false"
        },
        {
          "command": "codeQLQueryHistory.openQuery",
          "when": "false"
        },
        {
          "command": "codeQLQueryHistory.removeHistoryItem",
          "when": "false"
        },
        {
          "command": "codeQLQueryHistory.itemClicked",
          "when": "false"
        },
        {
          "command": "codeQLQueryHistory.showQueryLog",
          "when": "false"
        },
        {
          "command": "codeQLQueryHistory.showEvalLog",
          "when": "false"
        },
        {
          "command": "codeQLQueryHistory.showEvalLogSummary",
          "when": "false"
        },
        {
          "command": "codeQLQueryHistory.showEvalLogViewer",
          "when": "false"
        },
        {
          "command": "codeQLQueryHistory.openQueryDirectory",
          "when": "false"
        },
        {
          "command": "codeQLQueryHistory.cancel",
          "when": "false"
        },
        {
          "command": "codeQLQueryHistory.openOnGithub",
          "when": "false"
        },
        {
          "command": "codeQLQueryHistory.copyRepoList",
          "when": "false"
        },
        {
          "command": "codeQLQueryHistory.showQueryText",
          "when": "false"
        },
        {
          "command": "codeQLQueryHistory.exportResults",
          "when": "false"
        },
        {
          "command": "codeQLQueryHistory.viewCsvResults",
          "when": "false"
        },
        {
          "command": "codeQLQueryHistory.viewCsvAlerts",
          "when": "false"
        },
        {
          "command": "codeQLQueryHistory.viewSarifAlerts",
          "when": "false"
        },
        {
          "command": "codeQLQueryHistory.viewDil",
          "when": "false"
        },
        {
          "command": "codeQLQueryHistory.setLabel",
          "when": "false"
        },
        {
          "command": "codeQLQueryHistory.compareWith",
          "when": "false"
        },
        {
          "command": "codeQLQueryHistory.sortByName",
          "when": "false"
        },
        {
          "command": "codeQLQueryHistory.sortByDate",
          "when": "false"
        },
        {
          "command": "codeQLQueryHistory.sortByCount",
          "when": "false"
        },
        {
          "command": "codeQLAstViewer.gotoCode",
          "when": "false"
        },
        {
          "command": "codeQLAstViewer.clear",
          "when": "false"
        },
        {
          "command": "codeQLEvalLogViewer.clear",
          "when": "false"
        },
        {
          "command": "codeQLTests.acceptOutput",
          "when": "false"
        },
        {
          "command": "codeQLTests.showOutputDifferences",
          "when": "false"
        }
      ],
      "editor/context": [
        {
          "command": "codeQL.runQuery",
          "when": "editorLangId == ql && resourceExtname == .ql"
        },
        {
          "command": "codeQL.runQueryOnMultipleDatabases",
          "when": "editorLangId == ql && resourceExtname == .ql"
        },
        {
          "command": "codeQL.runVariantAnalysis",
          "when": "config.codeQL.canary && editorLangId == ql && resourceExtname == .ql"
        },
        {
          "command": "codeQL.viewAst",
          "when": "resourceScheme == codeql-zip-archive"
        },
        {
          "command": "codeQL.viewCfg",
          "when": "resourceScheme == codeql-zip-archive && config.codeQL.canary"
        },
        {
          "command": "codeQL.quickEval",
          "when": "editorLangId == ql"
        },
        {
          "command": "codeQL.openReferencedFile",
          "when": "resourceExtname == .qlref"
        },
        {
          "command": "codeQL.previewQueryHelp",
          "when": "resourceExtname == .qhelp && isWorkspaceTrusted"
        },
        {
          "command": "codeQL.gotoQL",
          "when": "editorLangId == ql-summary && config.codeQL.canary"
        }
      ]
    },
    "viewsContainers": {
      "activitybar": [
        {
          "id": "ql-container",
          "title": "CodeQL",
          "icon": "media/logo.svg"
        }
      ]
    },
    "views": {
      "ql-container": [
        {
          "id": "codeQLDatabases",
          "name": "Databases"
        },
        {
          "id": "codeQLQueryHistory",
          "name": "Query History"
        },
        {
          "id": "codeQLAstViewer",
          "name": "AST Viewer"
        },
        {
          "id": "codeQLEvalLogViewer",
          "name": "Evaluator Log Viewer",
          "when": "config.codeQL.canary"
        }
      ]
    },
    "viewsWelcome": [
      {
        "view": "codeQLAstViewer",
        "contents": "Run the 'CodeQL: View AST' command on an open source file from a CodeQL database.\n[View AST](command:codeQL.viewAst)"
      },
      {
        "view": "codeQLQueryHistory",
        "contents": "Run the 'CodeQL: Run Query' command on a QL query.\n[Run Query](command:codeQL.runQuery)"
      },
      {
        "view": "codeQLDatabases",
        "contents": "Add a CodeQL database:\n[From a folder](command:codeQLDatabases.chooseDatabaseFolder)\n[From an archive](command:codeQLDatabases.chooseDatabaseArchive)\n[From a URL (as a zip file)](command:codeQLDatabases.chooseDatabaseInternet)\n[From LGTM](command:codeQLDatabases.chooseDatabaseLgtm)"
      },
      {
        "view": "codeQLEvalLogViewer",
        "contents": "Run the 'Show Evaluator Log (UI)' command on a CodeQL query run in the Query History view."
      }
    ]
  },
  "scripts": {
    "build": "gulp",
    "watch": "npm-run-all -p watch:*",
    "watch:extension": "tsc --watch",
    "watch:webpack": "gulp watchView",
    "watch:css": "gulp watchCss",
    "test": "mocha --exit -r ts-node/register test/pure-tests/**/*.ts",
    "preintegration": "rm -rf ./out/vscode-tests && gulp",
    "integration": "node ./out/vscode-tests/run-integration-tests.js no-workspace,minimal-workspace",
    "cli-integration": "npm run preintegration && node ./out/vscode-tests/run-integration-tests.js cli-integration",
    "update-vscode": "node ./node_modules/vscode/bin/install",
    "format": "tsfmt -r && eslint src test --ext .ts,.tsx --fix",
    "lint": "eslint src test --ext .ts,.tsx --max-warnings=0",
    "format-staged": "lint-staged"
  },
  "dependencies": {
    "@octokit/rest": "^18.5.6",
    "@octokit/plugin-retry": "^3.0.9",
    "@primer/octicons-react": "^16.3.0",
    "@primer/react": "^35.0.0",
    "@vscode/codicons": "^0.0.31",
    "@vscode/webview-ui-toolkit": "^1.0.0",
    "child-process-promise": "^2.2.1",
    "classnames": "~2.2.6",
    "d3": "^6.3.1",
    "d3-graphviz": "^2.6.1",
    "fs-extra": "^10.0.1",
<<<<<<< HEAD
    "glob-promise": "^3.4.0",
    "immutable": "^4.0.0",
    "js-yaml": "^3.14.0",
=======
    "glob-promise": "^4.2.2",
    "js-yaml": "^4.1.0",
>>>>>>> b8cca29e
    "minimist": "~1.2.6",
    "nanoid": "^3.2.0",
    "node-fetch": "~2.6.7",
    "path-browserify": "^1.0.1",
    "react": "^17.0.2",
    "react-dom": "^17.0.2",
    "semver": "~7.3.2",
    "source-map": "^0.7.4",
    "source-map-support": "^0.5.21",
    "stream": "^0.0.2",
    "stream-chain": "~2.2.4",
    "stream-json": "~1.7.3",
    "styled-components": "^5.3.3",
    "tmp": "^0.1.0",
    "tmp-promise": "~3.0.2",
    "tree-kill": "~1.2.2",
    "unzipper": "~0.10.5",
    "vscode-extension-telemetry": "^0.1.6",
    "vscode-jsonrpc": "^5.0.1",
    "vscode-languageclient": "^6.1.3",
    "vscode-test-adapter-api": "~1.7.0",
    "vscode-test-adapter-util": "~0.7.0",
    "zip-a-folder": "~1.1.3"
  },
  "devDependencies": {
    "@types/chai": "^4.1.7",
    "@types/chai-as-promised": "~7.1.2",
    "@types/child-process-promise": "^2.2.1",
    "@types/classnames": "~2.2.9",
    "@types/d3": "^6.2.0",
    "@types/d3-graphviz": "^2.6.6",
    "@types/del": "^4.0.0",
    "@types/fs-extra": "^9.0.6",
    "@types/glob": "^7.1.1",
    "@types/google-protobuf": "^3.2.7",
    "@types/gulp": "^4.0.9",
    "@types/gulp-replace": "^1.1.0",
    "@types/gulp-sourcemaps": "0.0.32",
    "@types/js-yaml": "^3.12.5",
    "@types/jszip": "~3.1.6",
    "@types/mocha": "^9.0.0",
    "@types/nanoid": "^3.0.0",
    "@types/node": "^16.11.25",
    "@types/node-fetch": "~2.5.2",
    "@types/proxyquire": "~1.3.28",
    "@types/react": "^17.0.2",
    "@types/react-dom": "^17.0.2",
    "@types/sarif": "~2.1.2",
    "@types/semver": "~7.2.0",
    "@types/sinon": "~7.5.2",
    "@types/sinon-chai": "~3.2.3",
    "@types/stream-chain": "~2.0.1",
    "@types/stream-json": "~1.7.1",
    "@types/through2": "^2.0.36",
    "@types/tmp": "^0.1.0",
    "@types/unzipper": "~0.10.1",
    "@types/vscode": "^1.59.0",
    "@types/webpack": "^5.28.0",
    "@types/xml2js": "~0.4.4",
    "@typescript-eslint/eslint-plugin": "^4.26.0",
    "@typescript-eslint/parser": "^4.26.0",
    "ansi-colors": "^4.1.1",
    "applicationinsights": "^1.8.7",
    "chai": "^4.2.0",
    "chai-as-promised": "~7.1.1",
    "css-loader": "~3.1.0",
    "del": "^6.0.0",
    "eslint": "~6.8.0",
    "eslint-plugin-react": "~7.19.0",
    "glob": "^7.1.4",
    "gulp": "^4.0.2",
    "gulp-replace": "^1.1.3",
    "gulp-sourcemaps": "^3.0.0",
    "gulp-typescript": "^5.0.1",
    "husky": "~4.3.8",
    "lint-staged": "~10.2.2",
    "mocha": "^10.0.0",
    "mocha-sinon": "~2.1.2",
    "npm-run-all": "^4.1.5",
    "prettier": "~2.0.5",
    "proxyquire": "~2.1.3",
    "sinon": "~13.0.1",
    "sinon-chai": "~3.5.0",
    "style-loader": "~3.3.1",
    "through2": "^4.0.2",
    "ts-loader": "^8.1.0",
    "ts-node": "^10.7.0",
    "ts-protoc-gen": "^0.9.0",
    "typescript": "^4.5.5",
    "typescript-formatter": "^7.2.2",
    "vsce": "^2.7.0",
    "vscode-test": "^1.4.0",
    "webpack": "^5.62.2",
    "webpack-cli": "^4.6.0"
  },
  "husky": {
    "hooks": {
      "pre-commit": "npm run format-staged",
      "pre-push": "npm run lint && scripts/forbid-mocha-only"
    }
  },
  "lint-staged": {
    "./**/*.{json,css,scss}": [
      "prettier --write"
    ],
    "./**/*.{ts,tsx}": [
      "tsfmt -r",
      "eslint --fix"
    ]
  },
  "resolutions": {
    "glob-parent": "6.0.0"
  }
}<|MERGE_RESOLUTION|>--- conflicted
+++ resolved
@@ -1210,14 +1210,9 @@
     "d3": "^6.3.1",
     "d3-graphviz": "^2.6.1",
     "fs-extra": "^10.0.1",
-<<<<<<< HEAD
-    "glob-promise": "^3.4.0",
+    "glob-promise": "^4.2.2",
     "immutable": "^4.0.0",
-    "js-yaml": "^3.14.0",
-=======
-    "glob-promise": "^4.2.2",
     "js-yaml": "^4.1.0",
->>>>>>> b8cca29e
     "minimist": "~1.2.6",
     "nanoid": "^3.2.0",
     "node-fetch": "~2.6.7",
