--- conflicted
+++ resolved
@@ -57,7 +57,6 @@
     .pipe(gulp.dest('out'));
 }
 
-<<<<<<< HEAD
 export function watchEsbuild() {
   gulp.watch('src/**/*.ts', compileEsbuild);
 }
@@ -75,18 +74,4 @@
 
 export function watchCheckTypeScript() {
   gulp.watch('src/**/*.ts', checkTypeScript);
-}
-
-export function watchCss() {
-  gulp.watch('src/**/*.css', copyViewCss);
-}
-
-/** Copy CSS files for the results view into the output directory. */
-export function copyViewCss() {
-  return gulp.src('src/**/view/*.css')
-    .pipe(gulp.dest('out'));
-=======
-export function watchTypeScript() {
-  gulp.watch('src/**/*.ts', compileTypeScript);
->>>>>>> 84bd0297
 }